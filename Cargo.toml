--- conflicted
+++ resolved
@@ -23,17 +23,9 @@
 vga = { path = "drivers/vga" }
 ata = { path = "drivers/ata" }
 bootloader = "0.10.12"
-<<<<<<< HEAD
-=======
 volatile = "0.4.4" # volatile wrapper to prevent aggressive compiler optimizations
 spin = "0.9.2" # spinlock implementation
 x86_64 = "0.14.9" # configures the serial port, cpu exception table
-uart_16550 = "0.2.17" # serial port interface used for sending debug output to the host
-noto-sans-mono-bitmap = "0.1.5" # nice bitmap font
-pic8259 = "0.10.2" # interrupt controller
-pc-keyboard = "0.5.1" # keyboard scan code converter
-linked_list_allocator = "0.9.1" # allocator implementation
->>>>>>> 492b90fd
 
 [dependencies.lazy_static]
 version = "1.4.0"
