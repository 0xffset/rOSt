--- conflicted
+++ resolved
@@ -26,9 +26,7 @@
 pub fn init(framebuffer: &'static mut FrameBuffer) {
     interrupts::init_gdt();
     interrupts::init_idt();
-<<<<<<< HEAD
     logger::init(framebuffer);
-=======
     unsafe {
         // can cause undefined behaviour if the offsets were not set correctly
         interrupts::PICS.lock().initialize();
@@ -40,17 +38,6 @@
     loop {
         x86_64::instructions::hlt();
     }
-}
-
-/// `cargo test` entry point
-#[cfg(test)]
-#[no_mangle]
-pub extern "C" fn _start() -> ! {
-    init();
-    test_main();
-    
-    hlt_loop();
->>>>>>> 0a6ebffa
 }
 
 // ###########################################################
