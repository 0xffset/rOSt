--- conflicted
+++ resolved
@@ -26,35 +26,9 @@
 }
 
 pub struct Logger {
-<<<<<<< HEAD
-  x: u16,
-  y: u16,
-  start_x: u16,
-  device: VGADevice<'static>,
-  took_over: bool
-}
-
-impl Logger {
-  fn __log(&mut self, text: &str) {
-    let (x, y) = self.device.draw_string(self.x, self.y, vga_color::CHARLOTTE, text, self.start_x);
-    self.x = x;
-    self.y = y;
-  }
-
-  pub fn log(&mut self, text: &str) {
-    if !self.took_over {
-      self.device.clear(vga_color::CLAY);
-      self.__log("OOPS - Something went wrong. Better check what it was using the stackframe:");
-      if self.x > 0 {
-        self.x = LOGGER_START_INDENT_X;
-        self.start_x = LOGGER_START_INDENT_X;
-        self.y += LOGGER_START_INDENT_Y;
-      }
-      self.took_over = true;
-=======
-    x: usize,
-    y: usize,
-    start_x: usize,
+    x: u16,
+    y: u16,
+    start_x: u16,
     device: VGADevice<'static>,
     took_over: bool,
 }
@@ -63,14 +37,14 @@
     fn __log(&mut self, text: &str) {
         let (x, y) =
             self.device
-                .draw_string(self.x, self.y, &vga_color::CHARLOTTE, text, self.start_x);
+                .draw_string(self.x, self.y, vga_color::CHARLOTTE, text, self.start_x);
         self.x = x;
         self.y = y;
     }
 
     pub fn log(&mut self, text: &str) {
         if !self.took_over {
-            self.device.clear(&vga_color::CLAY);
+            self.device.clear(vga_color::CLAY);
             self.__log(
                 "OOPS - Something went wrong. Better check what it was using the stackframe:",
             );
@@ -82,23 +56,14 @@
             self.took_over = true;
         }
         self.__log(text);
->>>>>>> 3b985c94
     }
 
-<<<<<<< HEAD
-  pub fn logln(&mut self, text: &str) {
-    self.log(text);
-    if self.x > 0 {
-      self.x = 0;
-      self.y += CHAR_HEIGHT as u16;
-=======
     pub fn logln(&mut self, text: &str) {
         self.log(text);
         if self.x > 0 {
             self.x = 0;
-            self.y += CHAR_HEIGHT as usize;
+            self.y += CHAR_HEIGHT as u16;
         }
->>>>>>> 3b985c94
     }
 }
 
