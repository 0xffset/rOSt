--- conflicted
+++ resolved
@@ -1,41 +1,49 @@
-<<<<<<< HEAD
+use lazy_static::lazy_static;
+use noto_sans_mono_bitmap::{get_bitmap, get_bitmap_width, BitmapChar, BitmapHeight, FontWeight};
 
-use super::{vga_color::VGAColor, point_2d::Point2D};
-
-
-pub trait Interpolatable<T, A: Interpolatable<T, A> = Self> {
-    fn interpolate(a: A, b: A, t: T) -> A;
-}
-=======
-use noto_sans_mono_bitmap::{BitmapHeight, FontWeight, get_bitmap_width};
-
-use super::vga_color::VGAColor;
->>>>>>> 48bf14c5
+use super::{point_2d::Point2D, vga_color::VGAColor};
 
 pub const CHAR_HEIGHT: BitmapHeight = BitmapHeight::Size14;
 pub const CHAR_WEIGHT: FontWeight = FontWeight::Regular;
 pub const CHAR_WIDTH: usize = get_bitmap_width(CHAR_WEIGHT, CHAR_HEIGHT);
+lazy_static! {
+    pub static ref INVALID_CHAR: BitmapChar = get_bitmap(' ', CHAR_WEIGHT, CHAR_HEIGHT).unwrap();
+}
 
 pub trait Clearable {
-  fn clear(&mut self, color: VGAColor<u8>);
+    fn clear(&mut self, color: VGAColor<u8>);
 }
 
 pub trait PlainDrawable {
-  fn draw_point(&mut self, x: u16, y: u16, color: VGAColor<u8>);
-  fn draw_point_p(&mut self, p: Point2D<u16>, color: VGAColor<u8>);
-  fn draw_line(&mut self, x1: u16, y1: u16, x2: u16, y2: u16, color: VGAColor<u8>);
-  fn draw_line_p(&mut self, a: Point2D<u16>, b: Point2D<u16>, color: VGAColor<u8>);
-  fn draw_bezier(&mut self, p1: Point2D<u16>, p2: Point2D<u16>, p3: Point2D<u16>, p4: Point2D<u16>, color: VGAColor<u8>);
+    fn draw_point(&mut self, x: u16, y: u16, color: VGAColor<u8>);
+    fn draw_point_p(&mut self, p: Point2D<u16>, color: VGAColor<u8>);
+    fn draw_line(&mut self, x1: u16, y1: u16, x2: u16, y2: u16, color: VGAColor<u8>);
+    fn draw_line_p(&mut self, a: Point2D<u16>, b: Point2D<u16>, color: VGAColor<u8>);
+    fn draw_bezier(
+        &mut self,
+        p1: Point2D<u16>,
+        p2: Point2D<u16>,
+        p3: Point2D<u16>,
+        p4: Point2D<u16>,
+        color: VGAColor<u8>,
+    );
 }
 
 pub trait ShapeDrawable {
-  fn draw_rectangle(&mut self, x: u16, y: u16, width: u16, height: u16, color: VGAColor<u8>);
-  fn draw_rectangle_p(&mut self, min: Point2D<u16>, max: Point2D<u16>, color: VGAColor<u8>);
-  fn fill_rectangle(&mut self, x: u16, y: u16, width: u16, height: u16, color: VGAColor<u8>);
-  fn fill_rectangle_p(&mut self, min: Point2D<u16>, max: Point2D<u16>, color: VGAColor<u8>);
+    fn draw_rectangle(&mut self, x: u16, y: u16, width: u16, height: u16, color: VGAColor<u8>);
+    fn draw_rectangle_p(&mut self, min: Point2D<u16>, max: Point2D<u16>, color: VGAColor<u8>);
+    fn fill_rectangle(&mut self, x: u16, y: u16, width: u16, height: u16, color: VGAColor<u8>);
+    fn fill_rectangle_p(&mut self, min: Point2D<u16>, max: Point2D<u16>, color: VGAColor<u8>);
 }
 
 pub trait TextDrawable {
-  fn draw_string(&mut self, x: u16, y: u16, color: VGAColor<u8>, text: &str, reset_x: u16) -> (u16, u16);
-  fn measure_string(&self, x: u16, y: u16, text: &str, reset_x: u16) -> (u16, u16);
+    fn draw_string(
+        &mut self,
+        x: u16,
+        y: u16,
+        color: VGAColor<u8>,
+        text: &str,
+        reset_x: u16,
+    ) -> (u16, u16);
+    fn measure_string(&self, x: u16, y: u16, text: &str, reset_x: u16) -> (u16, u16);
 }