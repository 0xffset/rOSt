use bootloader::boot_info::{FrameBuffer, FrameBufferInfo, PixelFormat};

<<<<<<< HEAD
use crate::structures::static_stack::StaticStack;

use super::{vga_core::{Clearable, PlainDrawable, TextDrawable, ShapeDrawable, Interpolatable}, vga_color::VGAColor, point_2d::Point2D};
use noto_sans_mono_bitmap::{get_bitmap, get_bitmap_width, BitmapChar, BitmapHeight, FontWeight};
=======
use super::{
    vga_color::VGAColor,
    vga_core::{Clearable, PlainDrawable, TextDrawable, CHAR_HEIGHT, CHAR_WEIGHT, CHAR_WIDTH},
};
use noto_sans_mono_bitmap::{get_bitmap, BitmapChar};
>>>>>>> 48bf14c5

pub struct VGADevice<'a> {
    frame_pointer: &'a mut [u8],
    frame_buffer_info: FrameBufferInfo,
    bytes_per_row: usize,
}

impl Clearable for VGADevice<'_> {
<<<<<<< HEAD
    fn clear(&mut self, color: VGAColor<u8>) {
      for x in 0..self.frame_buffer_info.horizontal_resolution {
        for y in 0..self.frame_buffer_info.vertical_resolution {
          self.draw_point(x as u16, y as u16, color);
=======
    fn clear(&mut self, color: &VGAColor) {
        for x in 0..self.frame_buffer_info.horizontal_resolution {
            for y in 0..self.frame_buffer_info.vertical_resolution {
                self.draw_point(x, y, color);
            }
>>>>>>> 48bf14c5
        }
    }
}

impl PlainDrawable for VGADevice<'_> {
<<<<<<< HEAD

  fn draw_point(&mut self, x: u16, y: u16, color: VGAColor<u8>) {
      let _x = x as usize;
      let _y = y as usize;
      let index = _y * self.bytes_per_row + _x * self.frame_buffer_info.bytes_per_pixel;
      match self.frame_buffer_info.pixel_format {
        PixelFormat::RGB => {
          let frame_color = VGAColor{
            red: self.frame_pointer[index + 0],
            green: self.frame_pointer[index + 1],
            blue: self.frame_pointer[index + 2],
            alpha: 255,
          };
          let result_color = VGAColor::interpolate(frame_color, color, color.alpha);
          self.frame_pointer[index + 0] = result_color.red;
          self.frame_pointer[index + 1] = result_color.green;
          self.frame_pointer[index + 2] = result_color.blue;
        },
        PixelFormat::BGR => {
          let frame_color = VGAColor{
            red: self.frame_pointer[index + 2],
            green: self.frame_pointer[index + 1],
            blue: self.frame_pointer[index + 0],
            alpha: 255,
          };
          let result_color = VGAColor::interpolate(frame_color, color, color.alpha);
          self.frame_pointer[index + 2] = result_color.red;
          self.frame_pointer[index + 1] = result_color.green;
          self.frame_pointer[index + 0] = result_color.blue;
        },
        PixelFormat::U8 => {
          let gray = self.frame_pointer[index] as u16;
          let color_gray = color.to_grayscale() as u16;
          let alpha = color.alpha as u16;
          let alpha1 = 255 - alpha;
          self.frame_pointer[index] = ((gray * alpha1 + color_gray * alpha)/255) as u8;
        },
        _ => todo!("Unsupported pixel format: {:?}", self.frame_buffer_info.pixel_format)
      }
=======
    fn draw_point(&mut self, x: usize, y: usize, color: &VGAColor) {
        let index = y * self.bytes_per_row + x * self.frame_buffer_info.bytes_per_pixel;
        match self.frame_buffer_info.pixel_format {
            PixelFormat::RGB => {
                let frame_color = VGAColor {
                    red: self.frame_pointer[index + 0],
                    green: self.frame_pointer[index + 1],
                    blue: self.frame_pointer[index + 2],
                    alpha: 255,
                };
                let result_color = VGAColor::interpolate(&frame_color, color, color.alpha);
                self.frame_pointer[index + 0] = result_color.red;
                self.frame_pointer[index + 1] = result_color.green;
                self.frame_pointer[index + 2] = result_color.blue;
            }
            PixelFormat::BGR => {
                let frame_color = VGAColor {
                    red: self.frame_pointer[index + 2],
                    green: self.frame_pointer[index + 1],
                    blue: self.frame_pointer[index + 0],
                    alpha: 255,
                };
                let result_color = VGAColor::interpolate(&frame_color, color, color.alpha);
                self.frame_pointer[index + 2] = result_color.red;
                self.frame_pointer[index + 1] = result_color.green;
                self.frame_pointer[index + 0] = result_color.blue;
            }
            PixelFormat::U8 => {
                let gray = self.frame_pointer[index] as u16;
                let color_gray = color.to_grayscale() as u16;
                let alpha = color.alpha as u16;
                let alpha1 = 255 - alpha;
                self.frame_pointer[index] = ((gray * alpha1 + color_gray * alpha) / 255) as u8;
            }
            _ => todo!(
                "Unsupported pixel format: {:?}",
                self.frame_buffer_info.pixel_format
            ),
        }
>>>>>>> 48bf14c5
    }
  fn draw_point_p(&mut self, p: Point2D<u16>, color: VGAColor<u8>) {
    self.draw_point(p.x, p.y, color);
  }

  fn draw_line(&mut self, x1: u16, y1: u16, x2: u16, y2: u16, color: VGAColor<u8>) {
      let ix2: isize = x2 as isize;
      let iy2: isize = y2 as isize;
      // Bresenham's algorithm

      let mut x = x1 as isize;
      let mut y = y1 as isize;

<<<<<<< HEAD
      let xi: isize;
      let dx: isize;
      if x1 < x2
      {
          xi = 1;
          dx = (x2 - x1) as isize;
      }
      else
      {
          xi = -1;
          dx = (x1 - x2) as isize;
      }

      let yi: isize;
      let dy: isize;
      if y1 < y2
      {
          yi = 1;
          dy = (y2 - y1) as isize;
      }
      else
      {
          yi = -1;
          dy = (y1 - y2) as isize;
      }
      self.draw_point(x as u16, y as u16, color);

      let ai;
      let bi;
      let mut d: isize;
      if dx > dy
      {
          ai = (dy - dx) * 2;
          bi = dy * 2;
          d = bi - dx;
          // pętla po kolejnych x
          while x != ix2
          {
              // test współczynnika
              if d >= 0
              {
                  x += xi;
                  y += yi;
                  d += ai;
              }
              else
              {
                  d += bi;
                  x += xi;
              }
              self.draw_point(x as u16, y as u16, color);
          }
      }
      // oś wiodąca OY
      else
      {
          ai = ( dx - dy ) * 2;
          bi = dx * 2;
          d = bi - dy;
          // pętla po kolejnych y
          while y != iy2
          {
              // test współczynnika
              if d >= 0
              {
                  x += xi;
                  y += yi;
                  d += ai;
              }
              else
              {
                  d += bi;
                  y += yi;
              }
              self.draw_point(x as u16, y as u16, color);
          }
      }
  }
  fn draw_line_p(&mut self, a: Point2D<u16>, b: Point2D<u16>, color: VGAColor<u8>) {
      self.draw_line(
        a.x,
        a.y,
        b.x,
        b.y,
        color
      );
    }

  fn draw_bezier(&mut self, p1: Point2D<u16>, p2: Point2D<u16>, p3: Point2D<u16>, p4: Point2D<u16>, color: VGAColor<u8>) {
    let mut t_stack: StaticStack<(f32, f32), 32> = StaticStack::new();
    t_stack.push(&(0f32, 1f32));
    while t_stack.length() > 0 {
        let frame = t_stack.pop();
        let a = bezier_point(p1, p2, p3, p4, frame.0);
        let b = bezier_point(p1, p2, p3, p4, frame.1);
        if a.sqr_distance::<i32>(b) > 9 {
            let mid = (frame.1 + frame.0) * 0.5;
            t_stack.push(&(frame.0, mid));
            t_stack.push(&(mid, frame.1));
        } else {
            self.draw_line_p(a, b, color);
=======
        let xi: isize;
        let dx: isize;
        if x1 < x2 {
            xi = 1;
            dx = (x2 - x1) as isize;
        } else {
            xi = -1;
            dx = (x1 - x2) as isize;
        }

        let yi: isize;
        let dy: isize;
        if y1 < y2 {
            yi = 1;
            dy = (y2 - y1) as isize;
        } else {
            yi = -1;
            dy = (y1 - y2) as isize;
        }
        self.draw_point(x as usize, y as usize, color);

        let ai;
        let bi;
        let mut d: isize;
        // OX axis
        if dx > dy {
            ai = (dy - dx) * 2;
            bi = dy * 2;
            d = bi - dx;
            // Loop over next Xs
            while x != ix2 {
                if d >= 0 {
                    x += xi;
                    y += yi;
                    d += ai;
                } else {
                    d += bi;
                    x += xi;
                }
                self.draw_point(x as usize, y as usize, color);
            }
        }
        // OY axis
        else {
            ai = (dx - dy) * 2;
            bi = dx * 2;
            d = bi - dy;
            // Loop over next Ys
            while y != iy2 {
                if d >= 0 {
                    x += xi;
                    y += yi;
                    d += ai;
                } else {
                    d += bi;
                    y += yi;
                }
                self.draw_point(x as usize, y as usize, color);
            }
        }
    }

    fn draw_rectangle(
        &mut self,
        x: usize,
        y: usize,
        width: usize,
        height: usize,
        color: &VGAColor,
    ) {
        self.draw_line(x, y, x + width, y, color);
        self.draw_line(x, y + height, x + width, y + height, color);
        self.draw_line(x, y, x, y + height, color);
        self.draw_line(x + width, y, x + width, y + height, color);
    }

    fn fill_rectangle(
        &mut self,
        x: usize,
        y: usize,
        width: usize,
        height: usize,
        color: &VGAColor,
    ) {
        for i in x..x + width {
            for j in y..y + height {
                self.draw_point(i, j, color);
            }
>>>>>>> 48bf14c5
        }
    }
  }
}

fn bezier_point(p1: Point2D<u16>, p2: Point2D<u16>, p3: Point2D<u16>, p4: Point2D<u16>, t: f32) -> Point2D<u16> {
  let t_1 = 1f32 - t;
  let t2 = t * t;
  let t_1_2 = t_1 * t_1;
  let _p1: Point2D<f32> = p1.into();
  let _p2: Point2D<f32> = p2.into();
  let _p3: Point2D<f32> = p3.into();
  let _p4: Point2D<f32> = p4.into();
  Point2D { x: 0, y: 0 }
}

impl ShapeDrawable for VGADevice<'_> {

  fn draw_rectangle(&mut self, x: u16, y: u16, width: u16, height: u16, color: VGAColor<u8>) {
    self.draw_line(x, y, x + width, y, color);
    self.draw_line(x, y + height, x + width, y + height, color);
    self.draw_line(x, y, x, y + height, color);
    self.draw_line(x + width, y, x + width, y + height, color);
  }
  fn draw_rectangle_p(&mut self, min: Point2D<u16>, max: Point2D<u16>, color: VGAColor<u8>) {
    self.draw_rectangle(min.x, min.y, max.x - min.x, max.y - min.y, color);
  }

  fn fill_rectangle(&mut self, x: u16, y: u16, width: u16, height: u16, color: VGAColor<u8>) {
      for i in x..x + width {
          for j in y..y + height {
              self.draw_point(i, j, color);
          }
      }
  }
  fn fill_rectangle_p(&mut self, min: Point2D<u16>, max: Point2D<u16>, color: VGAColor<u8>) {
    self.fill_rectangle(min.x, min.y, max.x - min.x, max.y - min.y, color);
  }

}

impl TextDrawable for VGADevice<'_> {
<<<<<<< HEAD
    fn draw_string(&mut self, x: u16, y: u16, color: VGAColor<u8>, text: &str, reset_x: u16) -> (u16, u16) {
=======
    fn draw_string(
        &mut self,
        x: usize,
        y: usize,
        color: &VGAColor,
        text: &str,
        reset_x: usize,
    ) -> (usize, usize) {
>>>>>>> 48bf14c5
        let mut pos_x = x;
        let mut pos_y = y;
        const BITMAP_LETTER_WIDTH: u16 = get_bitmap_width(FontWeight::Regular, BitmapHeight::Size14) as u16;
        for (_i, c) in text.chars().enumerate() {
<<<<<<< HEAD
          match c {
            '\n' => {
              pos_x = reset_x;
              pos_y += 14;
            },
            _ => {
              if pos_x + BITMAP_LETTER_WIDTH > self.frame_buffer_info.horizontal_resolution as u16 {
                pos_x = reset_x;
                pos_y += 14;
              }
              let bitmap_char = get_bitmap(c, FontWeight::Regular, BitmapHeight::Size14)
                .or_else( || get_bitmap(' ', FontWeight::Regular, BitmapHeight::Size14));
              self.draw_char(pos_x, pos_y, bitmap_char.unwrap(), color);
              pos_x += BITMAP_LETTER_WIDTH;
=======
            match c {
                '\n' => {
                    pos_x = reset_x;
                    pos_y += CHAR_HEIGHT as usize;
                }
                _ => {
                    if pos_x + CHAR_WIDTH > self.frame_buffer_info.horizontal_resolution as usize {
                        pos_x = reset_x;
                        pos_y += CHAR_HEIGHT as usize;
                    }
                    let bitmap_char = get_bitmap(c, CHAR_WEIGHT, CHAR_HEIGHT).unwrap();
                    self.draw_char(pos_x, pos_y, bitmap_char, color);
                    pos_x += CHAR_WIDTH;
                }
>>>>>>> 48bf14c5
            }
        }
        (pos_x, pos_y)
    }

<<<<<<< HEAD
    fn measure_string(&self, x: u16, y: u16, text: &str, reset_x: u16) -> (u16, u16) {
      let mut pos_x = x;
      let mut pos_y = y;
      const BITMAP_LETTER_WIDTH: u16 = get_bitmap_width(FontWeight::Regular, BitmapHeight::Size14) as u16;
      for (_i, c) in text.chars().enumerate() {
        match c {
          '\n' => {
            pos_x = reset_x;
            pos_y += 14;
          },
          _ => {
            pos_x += BITMAP_LETTER_WIDTH;
            if pos_x > self.frame_buffer_info.horizontal_resolution as u16 {
              pos_x = reset_x;
              pos_y += 14;
=======
    fn measure_string(&self, x: usize, y: usize, text: &str, reset_x: usize) -> (usize, usize) {
        let mut pos_x = x;
        let mut pos_y = y;
        for (_i, c) in text.chars().enumerate() {
            match c {
                '\n' => {
                    pos_x = reset_x;
                    pos_y += CHAR_HEIGHT as usize;
                }
                _ => {
                    pos_x += CHAR_WIDTH;
                    if pos_x > self.frame_buffer_info.horizontal_resolution as usize {
                        pos_x = reset_x;
                        pos_y += CHAR_HEIGHT as usize;
                    }
                }
>>>>>>> 48bf14c5
            }
        }
        (pos_x, pos_y)
    }
}

impl VGADevice<'_> {
<<<<<<< HEAD
  fn draw_char(&mut self, x: u16, y: u16, char: BitmapChar, color: VGAColor<u8>) {
    for (iy, row) in char.bitmap().iter().enumerate() {
      for (ix, byte) in row.iter().enumerate() {
          self.draw_point(ix as u16 + x, iy as u16 + y, color.mul_alpha(*byte));
      }
=======
    fn draw_char(&mut self, x: usize, y: usize, char: BitmapChar, color: &VGAColor) {
        for (iy, row) in char.bitmap().iter().enumerate() {
            for (ix, byte) in row.iter().enumerate() {
                self.draw_point(ix + x, iy + y, &color.multiply_alpha(*byte));
            }
        }
>>>>>>> 48bf14c5
    }
}

pub struct VGADeviceFactory;
impl VGADeviceFactory {
    pub fn from_buffer(frame_buffer: &mut FrameBuffer) -> VGADevice {
        let info = frame_buffer.info();
        VGADevice {
            frame_buffer_info: info,
            bytes_per_row: info.bytes_per_pixel * info.stride,
            frame_pointer: frame_buffer.buffer_mut(),
        }
    }
}<|MERGE_RESOLUTION|>--- conflicted
+++ resolved
@@ -1,17 +1,16 @@
 use bootloader::boot_info::{FrameBuffer, FrameBufferInfo, PixelFormat};
 
-<<<<<<< HEAD
-use crate::structures::static_stack::StaticStack;
-
-use super::{vga_core::{Clearable, PlainDrawable, TextDrawable, ShapeDrawable, Interpolatable}, vga_color::VGAColor, point_2d::Point2D};
-use noto_sans_mono_bitmap::{get_bitmap, get_bitmap_width, BitmapChar, BitmapHeight, FontWeight};
-=======
+use crate::{structures::static_stack::StaticStack, vga::vga_core::CHAR_HEIGHT};
+
 use super::{
+    point_2d::Point2D,
     vga_color::VGAColor,
-    vga_core::{Clearable, PlainDrawable, TextDrawable, CHAR_HEIGHT, CHAR_WEIGHT, CHAR_WIDTH},
+    vga_core::{
+        Clearable, PlainDrawable, ShapeDrawable, TextDrawable, CHAR_WEIGHT, CHAR_WIDTH,
+        INVALID_CHAR,
+    },
 };
 use noto_sans_mono_bitmap::{get_bitmap, BitmapChar};
->>>>>>> 48bf14c5
 
 pub struct VGADevice<'a> {
     frame_pointer: &'a mut [u8],
@@ -20,66 +19,20 @@
 }
 
 impl Clearable for VGADevice<'_> {
-<<<<<<< HEAD
     fn clear(&mut self, color: VGAColor<u8>) {
-      for x in 0..self.frame_buffer_info.horizontal_resolution {
-        for y in 0..self.frame_buffer_info.vertical_resolution {
-          self.draw_point(x as u16, y as u16, color);
-=======
-    fn clear(&mut self, color: &VGAColor) {
         for x in 0..self.frame_buffer_info.horizontal_resolution {
             for y in 0..self.frame_buffer_info.vertical_resolution {
-                self.draw_point(x, y, color);
-            }
->>>>>>> 48bf14c5
+                self.draw_point(x as u16, y as u16, color);
+            }
         }
     }
 }
 
 impl PlainDrawable for VGADevice<'_> {
-<<<<<<< HEAD
-
-  fn draw_point(&mut self, x: u16, y: u16, color: VGAColor<u8>) {
-      let _x = x as usize;
-      let _y = y as usize;
-      let index = _y * self.bytes_per_row + _x * self.frame_buffer_info.bytes_per_pixel;
-      match self.frame_buffer_info.pixel_format {
-        PixelFormat::RGB => {
-          let frame_color = VGAColor{
-            red: self.frame_pointer[index + 0],
-            green: self.frame_pointer[index + 1],
-            blue: self.frame_pointer[index + 2],
-            alpha: 255,
-          };
-          let result_color = VGAColor::interpolate(frame_color, color, color.alpha);
-          self.frame_pointer[index + 0] = result_color.red;
-          self.frame_pointer[index + 1] = result_color.green;
-          self.frame_pointer[index + 2] = result_color.blue;
-        },
-        PixelFormat::BGR => {
-          let frame_color = VGAColor{
-            red: self.frame_pointer[index + 2],
-            green: self.frame_pointer[index + 1],
-            blue: self.frame_pointer[index + 0],
-            alpha: 255,
-          };
-          let result_color = VGAColor::interpolate(frame_color, color, color.alpha);
-          self.frame_pointer[index + 2] = result_color.red;
-          self.frame_pointer[index + 1] = result_color.green;
-          self.frame_pointer[index + 0] = result_color.blue;
-        },
-        PixelFormat::U8 => {
-          let gray = self.frame_pointer[index] as u16;
-          let color_gray = color.to_grayscale() as u16;
-          let alpha = color.alpha as u16;
-          let alpha1 = 255 - alpha;
-          self.frame_pointer[index] = ((gray * alpha1 + color_gray * alpha)/255) as u8;
-        },
-        _ => todo!("Unsupported pixel format: {:?}", self.frame_buffer_info.pixel_format)
-      }
-=======
-    fn draw_point(&mut self, x: usize, y: usize, color: &VGAColor) {
-        let index = y * self.bytes_per_row + x * self.frame_buffer_info.bytes_per_pixel;
+    fn draw_point(&mut self, x: u16, y: u16, color: VGAColor<u8>) {
+        let _x = x as usize;
+        let _y = y as usize;
+        let index = _y * self.bytes_per_row + _x * self.frame_buffer_info.bytes_per_pixel;
         match self.frame_buffer_info.pixel_format {
             PixelFormat::RGB => {
                 let frame_color = VGAColor {
@@ -88,7 +41,7 @@
                     blue: self.frame_pointer[index + 2],
                     alpha: 255,
                 };
-                let result_color = VGAColor::interpolate(&frame_color, color, color.alpha);
+                let result_color = VGAColor::interpolate(frame_color, color, color.alpha);
                 self.frame_pointer[index + 0] = result_color.red;
                 self.frame_pointer[index + 1] = result_color.green;
                 self.frame_pointer[index + 2] = result_color.blue;
@@ -100,7 +53,7 @@
                     blue: self.frame_pointer[index + 0],
                     alpha: 255,
                 };
-                let result_color = VGAColor::interpolate(&frame_color, color, color.alpha);
+                let result_color = VGAColor::interpolate(frame_color, color, color.alpha);
                 self.frame_pointer[index + 2] = result_color.red;
                 self.frame_pointer[index + 1] = result_color.green;
                 self.frame_pointer[index + 0] = result_color.blue;
@@ -117,123 +70,19 @@
                 self.frame_buffer_info.pixel_format
             ),
         }
->>>>>>> 48bf14c5
-    }
-  fn draw_point_p(&mut self, p: Point2D<u16>, color: VGAColor<u8>) {
-    self.draw_point(p.x, p.y, color);
-  }
-
-  fn draw_line(&mut self, x1: u16, y1: u16, x2: u16, y2: u16, color: VGAColor<u8>) {
-      let ix2: isize = x2 as isize;
-      let iy2: isize = y2 as isize;
-      // Bresenham's algorithm
-
-      let mut x = x1 as isize;
-      let mut y = y1 as isize;
-
-<<<<<<< HEAD
-      let xi: isize;
-      let dx: isize;
-      if x1 < x2
-      {
-          xi = 1;
-          dx = (x2 - x1) as isize;
-      }
-      else
-      {
-          xi = -1;
-          dx = (x1 - x2) as isize;
-      }
-
-      let yi: isize;
-      let dy: isize;
-      if y1 < y2
-      {
-          yi = 1;
-          dy = (y2 - y1) as isize;
-      }
-      else
-      {
-          yi = -1;
-          dy = (y1 - y2) as isize;
-      }
-      self.draw_point(x as u16, y as u16, color);
-
-      let ai;
-      let bi;
-      let mut d: isize;
-      if dx > dy
-      {
-          ai = (dy - dx) * 2;
-          bi = dy * 2;
-          d = bi - dx;
-          // pętla po kolejnych x
-          while x != ix2
-          {
-              // test współczynnika
-              if d >= 0
-              {
-                  x += xi;
-                  y += yi;
-                  d += ai;
-              }
-              else
-              {
-                  d += bi;
-                  x += xi;
-              }
-              self.draw_point(x as u16, y as u16, color);
-          }
-      }
-      // oś wiodąca OY
-      else
-      {
-          ai = ( dx - dy ) * 2;
-          bi = dx * 2;
-          d = bi - dy;
-          // pętla po kolejnych y
-          while y != iy2
-          {
-              // test współczynnika
-              if d >= 0
-              {
-                  x += xi;
-                  y += yi;
-                  d += ai;
-              }
-              else
-              {
-                  d += bi;
-                  y += yi;
-              }
-              self.draw_point(x as u16, y as u16, color);
-          }
-      }
-  }
-  fn draw_line_p(&mut self, a: Point2D<u16>, b: Point2D<u16>, color: VGAColor<u8>) {
-      self.draw_line(
-        a.x,
-        a.y,
-        b.x,
-        b.y,
-        color
-      );
-    }
-
-  fn draw_bezier(&mut self, p1: Point2D<u16>, p2: Point2D<u16>, p3: Point2D<u16>, p4: Point2D<u16>, color: VGAColor<u8>) {
-    let mut t_stack: StaticStack<(f32, f32), 32> = StaticStack::new();
-    t_stack.push(&(0f32, 1f32));
-    while t_stack.length() > 0 {
-        let frame = t_stack.pop();
-        let a = bezier_point(p1, p2, p3, p4, frame.0);
-        let b = bezier_point(p1, p2, p3, p4, frame.1);
-        if a.sqr_distance::<i32>(b) > 9 {
-            let mid = (frame.1 + frame.0) * 0.5;
-            t_stack.push(&(frame.0, mid));
-            t_stack.push(&(mid, frame.1));
-        } else {
-            self.draw_line_p(a, b, color);
-=======
+    }
+    fn draw_point_p(&mut self, p: Point2D<u16>, color: VGAColor<u8>) {
+        self.draw_point(p.x, p.y, color);
+    }
+
+    fn draw_line(&mut self, x1: u16, y1: u16, x2: u16, y2: u16, color: VGAColor<u8>) {
+        let ix2: isize = x2 as isize;
+        let iy2: isize = y2 as isize;
+        // Bresenham's algorithm
+
+        let mut x = x1 as isize;
+        let mut y = y1 as isize;
+
         let xi: isize;
         let dx: isize;
         if x1 < x2 {
@@ -253,18 +102,18 @@
             yi = -1;
             dy = (y1 - y2) as isize;
         }
-        self.draw_point(x as usize, y as usize, color);
+        self.draw_point(x as u16, y as u16, color);
 
         let ai;
         let bi;
         let mut d: isize;
-        // OX axis
         if dx > dy {
             ai = (dy - dx) * 2;
             bi = dy * 2;
             d = bi - dx;
-            // Loop over next Xs
+            // pętla po kolejnych x
             while x != ix2 {
+                // test współczynnika
                 if d >= 0 {
                     x += xi;
                     y += yi;
@@ -273,16 +122,17 @@
                     d += bi;
                     x += xi;
                 }
-                self.draw_point(x as usize, y as usize, color);
-            }
-        }
-        // OY axis
+                self.draw_point(x as u16, y as u16, color);
+            }
+        }
+        // oś wiodąca OY
         else {
             ai = (dx - dy) * 2;
             bi = dx * 2;
             d = bi - dy;
-            // Loop over next Ys
+            // pętla po kolejnych y
             while y != iy2 {
+                // test współczynnika
                 if d >= 0 {
                     x += xi;
                     y += yi;
@@ -291,187 +141,147 @@
                     d += bi;
                     y += yi;
                 }
-                self.draw_point(x as usize, y as usize, color);
-            }
-        }
-    }
-
-    fn draw_rectangle(
+                self.draw_point(x as u16, y as u16, color);
+            }
+        }
+    }
+    fn draw_line_p(&mut self, a: Point2D<u16>, b: Point2D<u16>, color: VGAColor<u8>) {
+        self.draw_line(a.x, a.y, b.x, b.y, color);
+    }
+
+    fn draw_bezier(
         &mut self,
-        x: usize,
-        y: usize,
-        width: usize,
-        height: usize,
-        color: &VGAColor,
+        p1: Point2D<u16>,
+        p2: Point2D<u16>,
+        p3: Point2D<u16>,
+        p4: Point2D<u16>,
+        color: VGAColor<u8>,
     ) {
+        let mut t_stack: StaticStack<(f32, f32), 32> = StaticStack::new();
+        t_stack.push(&(0f32, 1f32));
+        while t_stack.length() > 0 {
+            let frame = t_stack.pop();
+            let a = bezier_point(p1, p2, p3, p4, frame.0);
+            let b = bezier_point(p1, p2, p3, p4, frame.1);
+            if a.sqr_distance::<i32>(b) > 16 {
+                let mid = (frame.1 + frame.0) * 0.5;
+                t_stack.push(&(frame.0, mid));
+                t_stack.push(&(mid, frame.1));
+            } else {
+                self.draw_line_p(a, b, color);
+            }
+        }
+    }
+}
+
+fn bezier_point(
+    p1: Point2D<u16>,
+    p2: Point2D<u16>,
+    p3: Point2D<u16>,
+    p4: Point2D<u16>,
+    t: f32,
+) -> Point2D<u16> {
+    let t_1 = 1f32 - t;
+    let t2 = t * t;
+    let t3 = t2 * t;
+    let _p1: Point2D<f32> = p1.into();
+    let _p2: Point2D<f32> = (p2 * 3).into();
+    let _p3: Point2D<f32> = (p3 * 3).into();
+    let _p4: Point2D<f32> = p4.into();
+    (((_p1 * t_1 + _p2 * t) * t_1 + _p3 * t2) * t_1 + _p4 * t3).into()
+}
+
+impl ShapeDrawable for VGADevice<'_> {
+    fn draw_rectangle(&mut self, x: u16, y: u16, width: u16, height: u16, color: VGAColor<u8>) {
         self.draw_line(x, y, x + width, y, color);
         self.draw_line(x, y + height, x + width, y + height, color);
         self.draw_line(x, y, x, y + height, color);
         self.draw_line(x + width, y, x + width, y + height, color);
     }
-
-    fn fill_rectangle(
-        &mut self,
-        x: usize,
-        y: usize,
-        width: usize,
-        height: usize,
-        color: &VGAColor,
-    ) {
+    fn draw_rectangle_p(&mut self, min: Point2D<u16>, max: Point2D<u16>, color: VGAColor<u8>) {
+        self.draw_rectangle(min.x, min.y, max.x - min.x, max.y - min.y, color);
+    }
+
+    fn fill_rectangle(&mut self, x: u16, y: u16, width: u16, height: u16, color: VGAColor<u8>) {
         for i in x..x + width {
             for j in y..y + height {
                 self.draw_point(i, j, color);
             }
->>>>>>> 48bf14c5
-        }
-    }
-  }
-}
-
-fn bezier_point(p1: Point2D<u16>, p2: Point2D<u16>, p3: Point2D<u16>, p4: Point2D<u16>, t: f32) -> Point2D<u16> {
-  let t_1 = 1f32 - t;
-  let t2 = t * t;
-  let t_1_2 = t_1 * t_1;
-  let _p1: Point2D<f32> = p1.into();
-  let _p2: Point2D<f32> = p2.into();
-  let _p3: Point2D<f32> = p3.into();
-  let _p4: Point2D<f32> = p4.into();
-  Point2D { x: 0, y: 0 }
-}
-
-impl ShapeDrawable for VGADevice<'_> {
-
-  fn draw_rectangle(&mut self, x: u16, y: u16, width: u16, height: u16, color: VGAColor<u8>) {
-    self.draw_line(x, y, x + width, y, color);
-    self.draw_line(x, y + height, x + width, y + height, color);
-    self.draw_line(x, y, x, y + height, color);
-    self.draw_line(x + width, y, x + width, y + height, color);
-  }
-  fn draw_rectangle_p(&mut self, min: Point2D<u16>, max: Point2D<u16>, color: VGAColor<u8>) {
-    self.draw_rectangle(min.x, min.y, max.x - min.x, max.y - min.y, color);
-  }
-
-  fn fill_rectangle(&mut self, x: u16, y: u16, width: u16, height: u16, color: VGAColor<u8>) {
-      for i in x..x + width {
-          for j in y..y + height {
-              self.draw_point(i, j, color);
-          }
-      }
-  }
-  fn fill_rectangle_p(&mut self, min: Point2D<u16>, max: Point2D<u16>, color: VGAColor<u8>) {
-    self.fill_rectangle(min.x, min.y, max.x - min.x, max.y - min.y, color);
-  }
-
+        }
+    }
+    fn fill_rectangle_p(&mut self, min: Point2D<u16>, max: Point2D<u16>, color: VGAColor<u8>) {
+        self.fill_rectangle(min.x, min.y, max.x - min.x, max.y - min.y, color);
+    }
 }
 
 impl TextDrawable for VGADevice<'_> {
-<<<<<<< HEAD
-    fn draw_string(&mut self, x: u16, y: u16, color: VGAColor<u8>, text: &str, reset_x: u16) -> (u16, u16) {
-=======
     fn draw_string(
         &mut self,
-        x: usize,
-        y: usize,
-        color: &VGAColor,
+        x: u16,
+        y: u16,
+        color: VGAColor<u8>,
         text: &str,
-        reset_x: usize,
-    ) -> (usize, usize) {
->>>>>>> 48bf14c5
-        let mut pos_x = x;
-        let mut pos_y = y;
-        const BITMAP_LETTER_WIDTH: u16 = get_bitmap_width(FontWeight::Regular, BitmapHeight::Size14) as u16;
-        for (_i, c) in text.chars().enumerate() {
-<<<<<<< HEAD
-          match c {
-            '\n' => {
-              pos_x = reset_x;
-              pos_y += 14;
-            },
-            _ => {
-              if pos_x + BITMAP_LETTER_WIDTH > self.frame_buffer_info.horizontal_resolution as u16 {
-                pos_x = reset_x;
-                pos_y += 14;
-              }
-              let bitmap_char = get_bitmap(c, FontWeight::Regular, BitmapHeight::Size14)
-                .or_else( || get_bitmap(' ', FontWeight::Regular, BitmapHeight::Size14));
-              self.draw_char(pos_x, pos_y, bitmap_char.unwrap(), color);
-              pos_x += BITMAP_LETTER_WIDTH;
-=======
-            match c {
-                '\n' => {
-                    pos_x = reset_x;
-                    pos_y += CHAR_HEIGHT as usize;
-                }
-                _ => {
-                    if pos_x + CHAR_WIDTH > self.frame_buffer_info.horizontal_resolution as usize {
-                        pos_x = reset_x;
-                        pos_y += CHAR_HEIGHT as usize;
-                    }
-                    let bitmap_char = get_bitmap(c, CHAR_WEIGHT, CHAR_HEIGHT).unwrap();
-                    self.draw_char(pos_x, pos_y, bitmap_char, color);
-                    pos_x += CHAR_WIDTH;
-                }
->>>>>>> 48bf14c5
-            }
-        }
-        (pos_x, pos_y)
-    }
-
-<<<<<<< HEAD
-    fn measure_string(&self, x: u16, y: u16, text: &str, reset_x: u16) -> (u16, u16) {
-      let mut pos_x = x;
-      let mut pos_y = y;
-      const BITMAP_LETTER_WIDTH: u16 = get_bitmap_width(FontWeight::Regular, BitmapHeight::Size14) as u16;
-      for (_i, c) in text.chars().enumerate() {
-        match c {
-          '\n' => {
-            pos_x = reset_x;
-            pos_y += 14;
-          },
-          _ => {
-            pos_x += BITMAP_LETTER_WIDTH;
-            if pos_x > self.frame_buffer_info.horizontal_resolution as u16 {
-              pos_x = reset_x;
-              pos_y += 14;
-=======
-    fn measure_string(&self, x: usize, y: usize, text: &str, reset_x: usize) -> (usize, usize) {
+        reset_x: u16,
+    ) -> (u16, u16) {
         let mut pos_x = x;
         let mut pos_y = y;
         for (_i, c) in text.chars().enumerate() {
             match c {
                 '\n' => {
                     pos_x = reset_x;
-                    pos_y += CHAR_HEIGHT as usize;
+                    pos_y += CHAR_HEIGHT as u16;
                 }
                 _ => {
-                    pos_x += CHAR_WIDTH;
-                    if pos_x > self.frame_buffer_info.horizontal_resolution as usize {
+                    if pos_x + CHAR_WIDTH as u16
+                        > self.frame_buffer_info.horizontal_resolution as u16
+                    {
                         pos_x = reset_x;
-                        pos_y += CHAR_HEIGHT as usize;
+                        pos_y += CHAR_HEIGHT as u16;
                     }
-                }
->>>>>>> 48bf14c5
+                    let invalid_char = &*INVALID_CHAR;
+                    let bitmap_char = get_bitmap(c, CHAR_WEIGHT, CHAR_HEIGHT);
+                    self.draw_char(
+                        pos_x,
+                        pos_y,
+                        &bitmap_char.as_ref().unwrap_or(invalid_char),
+                        color,
+                    );
+                    pos_x += CHAR_WIDTH as u16;
+                }
             }
         }
         (pos_x, pos_y)
     }
+
+    fn measure_string(&self, x: u16, y: u16, text: &str, reset_x: u16) -> (u16, u16) {
+        let mut pos_x = x;
+        let mut pos_y = y;
+        for (_i, c) in text.chars().enumerate() {
+            match c {
+                '\n' => {
+                    pos_x = reset_x;
+                    pos_y += CHAR_HEIGHT as u16;
+                }
+                _ => {
+                    pos_x += CHAR_WIDTH as u16;
+                    if pos_x > self.frame_buffer_info.horizontal_resolution as u16 {
+                        pos_x = reset_x;
+                        pos_y += CHAR_HEIGHT as u16;
+                    }
+                }
+            }
+        }
+        (pos_x, pos_y)
+    }
 }
 
 impl VGADevice<'_> {
-<<<<<<< HEAD
-  fn draw_char(&mut self, x: u16, y: u16, char: BitmapChar, color: VGAColor<u8>) {
-    for (iy, row) in char.bitmap().iter().enumerate() {
-      for (ix, byte) in row.iter().enumerate() {
-          self.draw_point(ix as u16 + x, iy as u16 + y, color.mul_alpha(*byte));
-      }
-=======
-    fn draw_char(&mut self, x: usize, y: usize, char: BitmapChar, color: &VGAColor) {
+    fn draw_char(&mut self, x: u16, y: u16, char: &BitmapChar, color: VGAColor<u8>) {
         for (iy, row) in char.bitmap().iter().enumerate() {
             for (ix, byte) in row.iter().enumerate() {
-                self.draw_point(ix + x, iy + y, &color.multiply_alpha(*byte));
-            }
-        }
->>>>>>> 48bf14c5
+                self.draw_point(ix as u16 + x, iy as u16 + y, color.mul_alpha(*byte));
+            }
+        }
     }
 }
 
