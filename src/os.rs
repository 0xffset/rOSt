#![no_std] // no standard library
#![no_main]
// no entry point

// #################################################
// #   This produces a runnable binary of the OS   #
// #################################################

// configures our test framework environment
#![feature(custom_test_frameworks, abi_x86_interrupt)]
#![test_runner(os_core::test_framework::test_runner)]
#![reexport_test_harness_main = "test_main"]

use os_core::vga::vga_core::{TextDrawable, PlainDrawable};
use bootloader::{entry_point, BootInfo, boot_info::FrameBuffer};
use os_core::vga::{vga_buffer::VGADeviceFactory, vga_core::Clearable, vga_color};
use core::panic::PanicInfo;

<<<<<<< HEAD
entry_point!(kernel_start);
=======
use os_core::{hlt_loop, interface::VGA_TEXT_BUFFER_INTERFACE, print, vga::text::CursorMode};

>>>>>>> 0a6ebffa
#[no_mangle]
pub fn kernel_start(_boot_info: &'static mut BootInfo) -> ! {
    let framebuffer_pointer: *mut FrameBuffer = _boot_info.framebuffer.as_mut().unwrap();

    let os_framebuffer = unsafe { framebuffer_pointer.as_mut().unwrap() };
    os_core::init(os_framebuffer);

    #[cfg(test)]
    test_main();

    let usable_framebuffer = unsafe { framebuffer_pointer.as_mut().unwrap() };


    let mut device = VGADeviceFactory::from_buffer(usable_framebuffer);
    device.clear(&vga_color::BLACK);
    device.draw_string(10, 10, &vga_color::WHITE, "Hello, world!", 0);
    device.fill_rectangle(100, 50, 50, 70, &vga_color::GREEN);
    device.draw_rectangle(0, 0, 250, 270, &vga_color::RED);

<<<<<<< HEAD
    // this causes a panic and the OS will handle it
    
    unsafe {
        *(0xdeadbeef as *mut u64) = 42;
    };
    
=======
    VGA_TEXT_BUFFER_INTERFACE.lock().set_pos(12, 33);
    VGA_TEXT_BUFFER_INTERFACE
        .lock()
        .set_cursor(CursorMode::Block);
    print!("Hello, World!");
>>>>>>> 0a6ebffa

    hlt_loop();
}

// ################################################################
// #   Defines panic handlers for testing and regular execution   #
// ################################################################

#[cfg(not(test))]
#[panic_handler]
// this function is called if a panic occurs and is not a test, all output is redirected to the VGA buffer
fn panic(info: &PanicInfo) -> ! {
<<<<<<< HEAD
    use os_core::print;
=======
    #[allow(unused_imports)]
    use os_core::{interface::VGA_TEXT_BUFFER_INTERFACE, print};
>>>>>>> 0a6ebffa

    // this should be safe because the panic handler is the last thing that is executed

    print!("{}", info);

    hlt_loop();
}

#[cfg(test)]
#[panic_handler]
// this function is called if a panic occurs and it is a test, all output is redirected to the serial port
fn panic(info: &PanicInfo) -> ! {
    use os_core::test_panic_handler;

    test_panic_handler(info)
}<|MERGE_RESOLUTION|>--- conflicted
+++ resolved
@@ -16,12 +16,9 @@
 use os_core::vga::{vga_buffer::VGADeviceFactory, vga_core::Clearable, vga_color};
 use core::panic::PanicInfo;
 
-<<<<<<< HEAD
+use os_core::hlt_loop;
+
 entry_point!(kernel_start);
-=======
-use os_core::{hlt_loop, interface::VGA_TEXT_BUFFER_INTERFACE, print, vga::text::CursorMode};
-
->>>>>>> 0a6ebffa
 #[no_mangle]
 pub fn kernel_start(_boot_info: &'static mut BootInfo) -> ! {
     let framebuffer_pointer: *mut FrameBuffer = _boot_info.framebuffer.as_mut().unwrap();
@@ -41,20 +38,12 @@
     device.fill_rectangle(100, 50, 50, 70, &vga_color::GREEN);
     device.draw_rectangle(0, 0, 250, 270, &vga_color::RED);
 
-<<<<<<< HEAD
     // this causes a panic and the OS will handle it
     
     unsafe {
         *(0xdeadbeef as *mut u64) = 42;
     };
     
-=======
-    VGA_TEXT_BUFFER_INTERFACE.lock().set_pos(12, 33);
-    VGA_TEXT_BUFFER_INTERFACE
-        .lock()
-        .set_cursor(CursorMode::Block);
-    print!("Hello, World!");
->>>>>>> 0a6ebffa
 
     hlt_loop();
 }
@@ -67,12 +56,7 @@
 #[panic_handler]
 // this function is called if a panic occurs and is not a test, all output is redirected to the VGA buffer
 fn panic(info: &PanicInfo) -> ! {
-<<<<<<< HEAD
     use os_core::print;
-=======
-    #[allow(unused_imports)]
-    use os_core::{interface::VGA_TEXT_BUFFER_INTERFACE, print};
->>>>>>> 0a6ebffa
 
     // this should be safe because the panic handler is the last thing that is executed
 
