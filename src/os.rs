--- conflicted
+++ resolved
@@ -2,41 +2,33 @@
 #![no_main]
 #![allow(incomplete_features)]
 #![feature(
-custom_test_frameworks,
-abi_x86_interrupt,
-generic_const_exprs,
-core_intrinsics,
-alloc_error_handler
+    custom_test_frameworks,
+    abi_x86_interrupt,
+    generic_const_exprs,
+    core_intrinsics,
+    alloc_error_handler
 )]
 #![test_runner(os_core::test_framework::test_runner)]
 #![reexport_test_harness_main = "test_main"]
 
-<<<<<<< HEAD
 use ata::constants::{PRIMARY_ATA_BUS, SECONDARY_ATA_BUS};
 use bootloader::{boot_info::FrameBuffer, entry_point, BootInfo};
 use core::panic::PanicInfo;
-use os_core::structures::kernel_information::KernelInformation;
-=======
+use os_core::{log_print, structures::kernel_information::KernelInformation};
+use vga::{vga_buffer::VGADeviceFactory, vga_color, vga_core::Clearable};
 extern crate alloc;
 
 use alloc::boxed::Box;
 use core::alloc::Layout;
-use core::panic::PanicInfo;
 
-use bootloader::{
-    boot_info::{FrameBuffer, Optional},
-    BootInfo, entry_point,
-};
-
-use os_core::{hlt_loop, log_println};
-use os_core::basic_drivers::vga::vga_buffer::VGADeviceFactory;
->>>>>>> 492b90fd
+use os_core::log_println;
 
 entry_point!(kernel);
 pub fn kernel(boot_info: &'static mut BootInfo) -> ! {
+    let kernel_info = os_core::init(boot_info);
     os_core::register_driver(vga::driver_init);
     os_core::register_driver(ata::driver_init);
-    let kernel_info = os_core::init(boot_info);
+    os_core::reload_drivers(kernel_info);
 
     #[cfg(test)]
     kernel_test(kernel_info);
@@ -46,13 +38,11 @@
     os_core::hlt_loop();
 }
 
-<<<<<<< HEAD
 pub fn kernel_main(kernel_info: KernelInformation) {
     // ? once we have a proper writer (should be instanciated in the os_core::init function) we should outsource
     // ? the os_core::init call from kernel_main and kernel_test to the general kernel function since it will
-    let framebuffer_pointer: *mut FrameBuffer = boot_info.framebuffer.as_mut().unwrap();
 
-    let mut device = VGADeviceFactory::from_buffer(usable_framebuffer);
+    let mut device = VGADeviceFactory::from_kernel_info(kernel_info);
     device.clear(vga_color::BLACK);
 
     let disk_tests = [
@@ -109,22 +99,7 @@
                 log_println!("{}:ATA device error: {:?}", index, error);
             }
         }
-=======
-/// This is the **main function** of the OS when not in test mode.
-pub fn kernel_main(boot_info: &'static mut BootInfo) {
-    // ? once we have a proper writer (should be instantiated in the os_core::init function) we should outsource
-    // ? the os_core::init call from kernel_main and kernel_test to the general kernel function since it will
-    let framebuffer_pointer: *mut FrameBuffer = boot_info.framebuffer.as_mut().unwrap();
-    let os_framebuffer = unsafe { framebuffer_pointer.as_mut().unwrap() };
-    if let Optional::Some(physical_memory_offset) = boot_info.physical_memory_offset {
-        os_core::init(os_framebuffer, physical_memory_offset, &boot_info.memory_regions);
-    } else {
-        panic!("Error retaining the physical memory offset");
->>>>>>> 492b90fd
     }
-    let usable_framebuffer = unsafe { framebuffer_pointer.as_mut().unwrap() };
-
-    let mut _device = VGADeviceFactory::from_buffer(usable_framebuffer);
 
     let test = Box::new(4);
     log_println!("New boxed value: {:#?}", test);
@@ -141,16 +116,7 @@
 
 /// This is the main function for tests.
 #[cfg(test)]
-<<<<<<< HEAD
 pub fn kernel_test(kernel_info: KernelInformation) {
-=======
-pub fn kernel_test(boot_info: &'static mut BootInfo) {
-    if let Optional::Some(physical_memory_offset) = boot_info.physical_memory_offset {
-        os_core::init(boot_info.framebuffer.as_mut().unwrap(), physical_memory_offset, &boot_info.memory_regions);
-    } else {
-        panic!("Error retaining the physical memory offset");
-    }
->>>>>>> 492b90fd
     test_main();
 }
 
