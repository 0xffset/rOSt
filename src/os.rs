#![no_std] // no standard library
#![no_main]
#![allow(incomplete_features)]
#![feature(
    custom_test_frameworks,
    abi_x86_interrupt,
    generic_const_exprs,
    core_intrinsics,
    alloc_error_handler
)]
#![test_runner(kernel::test_framework::test_runner)]
#![reexport_test_harness_main = "test_main"]

<<<<<<< HEAD
use ata::{PRIMARY_ATA_BUS, SECONDARY_ATA_BUS};
use bootloader::{entry_point, BootInfo};
use core::panic::PanicInfo;
use kernel::structures::kernel_information::KernelInformation;
use vga::{vga_buffer::VGADeviceFactory, vga_color, vga_core::Clearable};
=======
>>>>>>> 9fd5ff42
extern crate alloc;

use alloc::{format, string::String};
use core::alloc::Layout;
use core::panic::PanicInfo;

use bootloader::{entry_point, BootInfo};
use x86_64::structures::paging::{Page, PageTableFlags};
use x86_64::VirtAddr;

<<<<<<< HEAD
use kernel::log_println;
=======
use ata::constants::{PRIMARY_ATA_BUS, SECONDARY_ATA_BUS};
use os_core::log_println;
use os_core::memory::page_table;
use os_core::memory::page_table::{BootInfoFrameAllocator, MEMORY_MAPPER};
use os_core::{log_print, structures::kernel_information::KernelInformation};
use vga::{vga_buffer::VGADeviceFactory, vga_color, vga_core::Clearable};
>>>>>>> 9fd5ff42

entry_point!(kernel);
pub fn kernel(boot_info: &'static mut BootInfo) -> ! {
    let kernel_info = kernel::init(boot_info);
    kernel::register_driver(vga::driver_init);
    kernel::register_driver(ata::driver_init);
    kernel::reload_drivers(kernel_info);

    #[cfg(test)]
    kernel_test(kernel_info);
    #[cfg(not(test))]
    kernel_main(kernel_info);

    kernel::hlt_loop();
}

pub fn kernel_main(kernel_info: KernelInformation) {
    let mut device = VGADeviceFactory::from_kernel_info(kernel_info);
    device.clear(vga_color::BLACK);

    /*
    let disk_tests = [
        (PRIMARY_ATA_BUS, true),
        (PRIMARY_ATA_BUS, false),
        (SECONDARY_ATA_BUS, true),
        (SECONDARY_ATA_BUS, false),
    ];
    for (index, (bus, master)) in disk_tests.iter().enumerate() {
        let mut bus_instance = bus.lock();
        let descriptor = bus_instance.identify(*master);
        if let Ok(descriptor) = descriptor {
            log_println!(
                "Found a disk: {} ({})",
                descriptor.model_number().trim(),
                format_size(descriptor.lba_48_addressable_sectors * 512)
            );
            let partitions = bus_instance.get_partitions(*master);
            log_println!("  Partitions: {:?}", partitions.ok().unwrap());
        }
    }
<<<<<<< HEAD
}

fn format_size(bytes: u64) -> String {
    if bytes < 1024 {
        return format!("{}B", bytes);
    }
    if bytes < 1024 * 1024 {
        return format!("{}KB", bytes / 1024);
    }
    if bytes < 1024 * 1024 * 1024 {
        return format!("{}MB", bytes / 1024 / 1024);
    }
    format!("{}GB", bytes / 1024 / 1024 / 1024)
=======
    */

    let test = Box::new(4);
    log_println!("New boxed value: {:#?}", test);
    log_println!("im not dying :)");

    let mut frame_allocator = unsafe { BootInfoFrameAllocator::init(&kernel_info.memory_regions) };
    let mut memory_mapper = MEMORY_MAPPER.lock();

    // should map virtual address 4444_0000_0000 to physical address 4444_4444_0000
    let page = Page::containing_address(VirtAddr::new(0x4444_0000_0000));
    page_table::create_mapping(
        page,
        0x4444_4444_0000,
        PageTableFlags::PRESENT | PageTableFlags::WRITABLE,
        memory_mapper.as_mut().unwrap(),
        &mut frame_allocator,
    );

    let page_ptr: *mut u64 = page.start_address().as_mut_ptr();

    unsafe {
        page_ptr.offset(300).write_volatile(42);
        log_println!("Did this work= {}", page_ptr.offset(300).read_volatile())
    }
>>>>>>> 9fd5ff42
}

/// Panic handler for the OS.
#[cfg(not(test))]
#[panic_handler]
fn panic(info: &PanicInfo) -> ! {
    kernel::log_print!("{}", info);
    kernel::hlt_loop();
}

/// This is the main function for tests.
#[cfg(test)]
pub fn kernel_test(_kernel_info: KernelInformation) {
    test_main();
}

/// Panic handler for the OS in test mode.
#[cfg(test)]
#[panic_handler]
// this function is called if a panic occurs and it is a test, all output is redirected to the serial port
fn panic(info: &PanicInfo) -> ! {
    kernel::test_panic_handler(info);
}

#[alloc_error_handler]
fn alloc_error_handler(layout: Layout) -> ! {
    panic!("allocation error: {:?}", layout)
}<|MERGE_RESOLUTION|>--- conflicted
+++ resolved
@@ -10,35 +10,24 @@
 )]
 #![test_runner(kernel::test_framework::test_runner)]
 #![reexport_test_harness_main = "test_main"]
+extern crate alloc;
 
-<<<<<<< HEAD
+use alloc::boxed::Box;
 use ata::{PRIMARY_ATA_BUS, SECONDARY_ATA_BUS};
 use bootloader::{entry_point, BootInfo};
 use core::panic::PanicInfo;
 use kernel::structures::kernel_information::KernelInformation;
 use vga::{vga_buffer::VGADeviceFactory, vga_color, vga_core::Clearable};
-=======
->>>>>>> 9fd5ff42
-extern crate alloc;
 
 use alloc::{format, string::String};
 use core::alloc::Layout;
-use core::panic::PanicInfo;
 
-use bootloader::{entry_point, BootInfo};
 use x86_64::structures::paging::{Page, PageTableFlags};
 use x86_64::VirtAddr;
 
-<<<<<<< HEAD
 use kernel::log_println;
-=======
-use ata::constants::{PRIMARY_ATA_BUS, SECONDARY_ATA_BUS};
-use os_core::log_println;
-use os_core::memory::page_table;
-use os_core::memory::page_table::{BootInfoFrameAllocator, MEMORY_MAPPER};
-use os_core::{log_print, structures::kernel_information::KernelInformation};
-use vga::{vga_buffer::VGADeviceFactory, vga_color, vga_core::Clearable};
->>>>>>> 9fd5ff42
+use kernel::memory::page_table;
+use kernel::memory::page_table::{BootInfoFrameAllocator, MEMORY_MAPPER};
 
 entry_point!(kernel);
 pub fn kernel(boot_info: &'static mut BootInfo) -> ! {
@@ -79,21 +68,7 @@
             log_println!("  Partitions: {:?}", partitions.ok().unwrap());
         }
     }
-<<<<<<< HEAD
-}
 
-fn format_size(bytes: u64) -> String {
-    if bytes < 1024 {
-        return format!("{}B", bytes);
-    }
-    if bytes < 1024 * 1024 {
-        return format!("{}KB", bytes / 1024);
-    }
-    if bytes < 1024 * 1024 * 1024 {
-        return format!("{}MB", bytes / 1024 / 1024);
-    }
-    format!("{}GB", bytes / 1024 / 1024 / 1024)
-=======
     */
 
     let test = Box::new(4);
@@ -119,7 +94,19 @@
         page_ptr.offset(300).write_volatile(42);
         log_println!("Did this work= {}", page_ptr.offset(300).read_volatile())
     }
->>>>>>> 9fd5ff42
+}
+
+fn format_size(bytes: u64) -> String {
+    if bytes < 1024 {
+        return format!("{}B", bytes);
+    }
+    if bytes < 1024 * 1024 {
+        return format!("{}KB", bytes / 1024);
+    }
+    if bytes < 1024 * 1024 * 1024 {
+        return format!("{}MB", bytes / 1024 / 1024);
+    }
+    format!("{}GB", bytes / 1024 / 1024 / 1024)
 }
 
 /// Panic handler for the OS.
