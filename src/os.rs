--- conflicted
+++ resolved
@@ -48,18 +48,11 @@
     //    &vga_color::WHITE
     //);
     // this causes a panic and the OS will handle it
-<<<<<<< HEAD
     /*
     unsafe {
         *(0xdeadbeef as *mut u64) = 42;
     };
     */
-=======
-    
-    //unsafe {
-    //    *(0xdeadbeef as *mut u64) = 42;
-    //};
->>>>>>> 41883386
 }
 
 #[cfg(not(test))]
