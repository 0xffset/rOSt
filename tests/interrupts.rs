--- conflicted
+++ resolved
@@ -16,11 +16,7 @@
 entry_point!(kernel_start);
 #[no_mangle]
 pub fn kernel_start(_boot_info: &'static mut BootInfo) -> ! {
-<<<<<<< HEAD
-    kernel::init(_boot_info.framebuffer.as_mut().take().unwrap());
-=======
-    os_core::init(_boot_info);
->>>>>>> 9fd5ff42
+    kernel::init(_boot_info);
     test_main();
     loop {}
 }
