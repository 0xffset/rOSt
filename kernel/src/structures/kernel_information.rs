--- conflicted
+++ resolved
@@ -18,13 +18,9 @@
 
     /// A map of the physical memory regions of the underlying machine.
     pub memory_regions: &'static MemoryRegions,
-<<<<<<< HEAD
 
-    pub allocator: FullFrameAllocator,
+    pub allocator: BitmapFrameAllocator,
 
-=======
-    pub allocator: BitmapFrameAllocator,
->>>>>>> a4084454
     /// The start address of the kernel space in all page maps
     pub kernel_start: PhysAddr,
 }
