--- conflicted
+++ resolved
@@ -39,38 +39,4 @@
     let page_table_ptr: *mut PageTable = virt.as_mut_ptr();
 
     &mut *page_table_ptr // unsafe
-<<<<<<< HEAD
-}
-
-/// Maps a given virtual page to a given physical address.
-/// If a physical address is not given, a frame will be allocated from the FrameAllocator.
-#[allow(dead_code)]
-pub fn create_mapping(
-    page: Page<Size2MiB>,
-    address: Option<PhysAddr>,
-    flags: PageTableFlags,
-    kernel_info: KernelInformation,
-) {
-    let mut frame_allocator = unsafe { FullFrameAllocator::init(kernel_info.memory_regions) };
-    let mut mapper = MEMORY_MAPPER.lock();
-
-    // Either get the specified frame, or the next available one
-    let frame = if let Some(address) = address {
-        PhysFrame::<Size2MiB>::containing_address(address)
-    } else {
-        frame_allocator
-            .allocate_frame()
-            .expect("No more frames available")
-    };
-
-    let map_to_result = unsafe {
-        mapper
-            .as_mut()
-            .unwrap()
-            .map_to(page, frame, flags, &mut frame_allocator)
-    };
-
-    map_to_result.expect("map_to failed").flush();
-=======
->>>>>>> a4084454
 }